package com.microsoft.semantickernel.services;

<<<<<<< HEAD
import com.microsoft.semantickernel.AIService;
import com.microsoft.semantickernel.Verify;
=======
import com.microsoft.semantickernel.implementation.Verify;
>>>>>>> 73caad52
import com.microsoft.semantickernel.chatcompletion.ChatCompletionService;
import com.microsoft.semantickernel.orchestration.KernelFunction;
import com.microsoft.semantickernel.orchestration.KernelFunctionArguments;
import com.microsoft.semantickernel.orchestration.PromptExecutionSettings;
import com.microsoft.semantickernel.textcompletion.TextGenerationService;

<<<<<<< HEAD
import java.util.HashMap;
=======
>>>>>>> 73caad52
import java.util.List;
import java.util.Map;
import java.util.Objects;
import java.util.stream.Collectors;

import javax.annotation.Nullable;

import org.slf4j.Logger;
import org.slf4j.LoggerFactory;

/**
 * Implementation of {@link com.microsoft.semantickernel.services.AIServiceSelector} that 
 * selects the AI service based on the order of the execution settings.
 * Uses the service id or model id to select the preferred service provider and then 
 * returns the service and associated execution settings.
 */
public class OrderedAIServiceSelector extends BaseAIServiceSelector {

    private static final Logger LOGGER = LoggerFactory.getLogger(OrderedAIServiceSelector.class);

    /**
     * Initializes a new instance of the {@link OrderedAIServiceSelector} 
     * class with an empty collection of services.
     */
    public OrderedAIServiceSelector() {
        super(new AiServiceCollection());
    }

    /**
     * Initializes a new instance of the {@link OrderedAIServiceSelector} 
     * class with the specified services.
     *
     * @param services The services to select from.
     */
<<<<<<< HEAD
    public OrderedAIServiceSelector(Map<Class<? extends AIService>, AIService> services) {
=======
    public OrderedAIServiceSelector(AiServiceCollection services) {
>>>>>>> 73caad52
        super(services);
    }

    @Nullable
    @Override
    public <T extends AIService> AIServiceSelection<T> trySelectAIService(
        Class<T> serviceType,
<<<<<<< HEAD
        @Nullable KernelFunction<?> function,
        @Nullable KernelFunctionArguments arguments,
=======
        @Nullable
        KernelFunction<?> function,
        @Nullable
        KernelFunctionArguments arguments,
>>>>>>> 73caad52
        Map<Class<? extends AIService>, AIService> services) {

        // Allow the execution settings from the kernel arguments to take precedence
        Map<String, PromptExecutionSettings> executionSettings = settingsFromFunctionSettings(
            function);

        if (executionSettings == null || executionSettings.isEmpty()) {
            AIService service = getAnyService(serviceType);
            if (service != null) {
                return castServiceSelection(new AIServiceSelection<>(service, null));
            }
        } else {
            AIServiceSelection<?> selection = executionSettings
                .entrySet()
                .stream()
                .map(keyValue -> {

                    PromptExecutionSettings settings = keyValue.getValue();
                    String serviceId = keyValue.getKey();

                    if (!Verify.isNullOrEmpty(serviceId)) {
                        AIService service = getService(serviceId);
                        if (service != null) {
                            return castServiceSelection(
                                new AIServiceSelection<>(service, settings));
                        }
                    }

                    return null;
                })
                .filter(Objects::nonNull)
                .findFirst()
                .orElseGet(() -> null);

            if (selection != null) {
                return castServiceSelection(selection);
            }

            selection = executionSettings
                .entrySet()
                .stream()
                .map(keyValue -> {
                    PromptExecutionSettings settings = keyValue.getValue();

                    if (!Verify.isNullOrEmpty(settings.getModelId())) {
                        AIService service = getServiceByModelId(settings.getModelId());
                        if (service != null) {
                            return castServiceSelection(
                                new AIServiceSelection<>(service, settings));
                        }
                    }

                    return null;
                })
                .filter(Objects::nonNull)
                .findFirst()
                .orElseGet(() -> null);

            if (selection != null) {
                return castServiceSelection(selection);
            }
        }

        AIService defaultService = getService(PromptExecutionSettings.DEFAULT_SERVICE_ID);

        if (defaultService != null && serviceType.isAssignableFrom(defaultService.getClass())) {
            return castServiceSelection(new AIServiceSelection<>(defaultService, null));
        }

        AIService service = getAnyService(serviceType);
        PromptExecutionSettings settings = null;

        if (executionSettings != null && !executionSettings.isEmpty()) {
            if (executionSettings.containsKey(PromptExecutionSettings.DEFAULT_SERVICE_ID)) {
                settings = executionSettings.get(PromptExecutionSettings.DEFAULT_SERVICE_ID);
            } else {
                settings = executionSettings.values().stream().findFirst().orElseGet(() -> null);
            }
        }

        if (service != null) {
            return castServiceSelection(new AIServiceSelection<>(service, settings));
        }

        LOGGER.warn("No service found meeting requirements");
        return null;
    }

    @SuppressWarnings("unchecked")
    @Nullable
    private static <T extends AIService> AIServiceSelection<T> castServiceSelection(
        AIServiceSelection<?> selection) {
        try {
            // unchecked cast
            return (AIServiceSelection<T>) selection;
        } catch (ClassCastException e) {
            LOGGER.debug("%s", e.getMessage());
            return null;
        }
    }

    @Nullable
    private static Map<String, PromptExecutionSettings> settingsFromFunctionSettings(
        @Nullable KernelFunction function) {
        if (function != null) {
            return function.getExecutionSettings();
        }
        return null;
    }

    private AIService getServiceByModelId(String modelId) {
        return services
            .values()
            .stream()
            .filter(s -> modelId.equalsIgnoreCase(s.getModelId()))
            .findFirst()
            .orElseGet(() -> null);
    }

<<<<<<< HEAD
=======

>>>>>>> 73caad52
    /**
     * Gets the service with the specified service id.
     *
     * @param serviceId The service id.
     * @return The service with the specified service id, or {@code null} if no such service exists.
     * @see AIService#getServiceId()
     */
    @Nullable
    public AIService getService(String serviceId) {
        return services
            .values()
            .stream()
            .filter(s -> serviceId.equalsIgnoreCase(s.getServiceId()))
            .findFirst()
            .orElseGet(() -> null);
    }

    /**
     * Gets the service of the specified type.
     *
     * @param clazz The type of service to get.
     * @param <T> The type of service to get.
     * @return The service of the specified type, or {@code null} if no such service exists.
     */
    @Nullable
    @SuppressWarnings("unchecked")
    public <T extends AIService> T getService(Class<T> clazz) {
        T service = (T) services.get(clazz);

        if (service == null) {
            service = (T) services
                .entrySet()
                .stream()
                .filter(it -> clazz.isAssignableFrom(it.getKey()))
                .map(it -> it.getValue())
                .findFirst()
                .orElseGet(() -> null);
        }

        if (service == null &&
            (clazz.equals(TextGenerationService.class) ||
                clazz.equals(ChatCompletionService.class))) {
            LOGGER.warn(
                "Requested a non-existent service type of {}. Consider requesting a TextAIService instead.",
                clazz.getName());
        }

        return service;
    }

    /**
     * Gets the first service of the specified type, or that is an instance of the specified type.
     *
     * @param serviceType The type of service to get.
     * @return The first service of the specified type, or {@code null} if no such service exists.
     */
    @Nullable
    AIService getAnyService(Class<? extends AIService> serviceType) {
        List<AIService> matchingServices = getServices(serviceType);
        if (matchingServices.isEmpty()) {
            return null;
        }
        return matchingServices.get(0);
    }

    private List<AIService> getServices(Class<? extends AIService> serviceType) {
        return services
            .entrySet()
            .stream()
            .filter(it -> serviceType.isAssignableFrom(it.getKey()))
            .map(Map.Entry::getValue)
            .collect(Collectors.toList());
    }

}<|MERGE_RESOLUTION|>--- conflicted
+++ resolved
@@ -1,21 +1,12 @@
 package com.microsoft.semantickernel.services;
 
-<<<<<<< HEAD
-import com.microsoft.semantickernel.AIService;
-import com.microsoft.semantickernel.Verify;
-=======
 import com.microsoft.semantickernel.implementation.Verify;
->>>>>>> 73caad52
 import com.microsoft.semantickernel.chatcompletion.ChatCompletionService;
 import com.microsoft.semantickernel.orchestration.KernelFunction;
 import com.microsoft.semantickernel.orchestration.KernelFunctionArguments;
 import com.microsoft.semantickernel.orchestration.PromptExecutionSettings;
 import com.microsoft.semantickernel.textcompletion.TextGenerationService;
 
-<<<<<<< HEAD
-import java.util.HashMap;
-=======
->>>>>>> 73caad52
 import java.util.List;
 import java.util.Map;
 import java.util.Objects;
@@ -50,11 +41,7 @@
      *
      * @param services The services to select from.
      */
-<<<<<<< HEAD
-    public OrderedAIServiceSelector(Map<Class<? extends AIService>, AIService> services) {
-=======
     public OrderedAIServiceSelector(AiServiceCollection services) {
->>>>>>> 73caad52
         super(services);
     }
 
@@ -62,15 +49,8 @@
     @Override
     public <T extends AIService> AIServiceSelection<T> trySelectAIService(
         Class<T> serviceType,
-<<<<<<< HEAD
         @Nullable KernelFunction<?> function,
         @Nullable KernelFunctionArguments arguments,
-=======
-        @Nullable
-        KernelFunction<?> function,
-        @Nullable
-        KernelFunctionArguments arguments,
->>>>>>> 73caad52
         Map<Class<? extends AIService>, AIService> services) {
 
         // Allow the execution settings from the kernel arguments to take precedence
@@ -190,10 +170,6 @@
             .orElseGet(() -> null);
     }
 
-<<<<<<< HEAD
-=======
-
->>>>>>> 73caad52
     /**
      * Gets the service with the specified service id.
      *
