<?xml version="1.0" encoding="UTF-8"?>

<project xmlns="http://maven.apache.org/POM/4.0.0" xmlns:xsi="http://www.w3.org/2001/XMLSchema-instance" xsi:schemaLocation="http://maven.apache.org/POM/4.0.0 http://maven.apache.org/xsd/maven-4.0.0.xsd">
    <modelVersion>4.0.0</modelVersion>

    <parent>
        <groupId>com.microsoft.semantic-kernel</groupId>
        <artifactId>semantickernel-parent</artifactId>
<<<<<<< HEAD
        <version>0.2.14-alpha-SNAPSHOT</version>
=======
        <version>1.0.3-SNAPSHOT</version>
>>>>>>> 8d158e5c
        <relativePath>../pom.xml</relativePath>
    </parent>

    <artifactId>semantickernel-api</artifactId>
    <packaging>jar</packaging>
    <name>Semantic Kernel API</name>
    <description>Defines the public interface for the Semantic Kernel</description>
    <dependencies>
        <dependency>
            <groupId>com.azure</groupId>
            <artifactId>azure-ai-openai</artifactId>
        </dependency>
        <dependency>
            <groupId>org.slf4j</groupId>
            <artifactId>slf4j-api</artifactId>
        </dependency>
        <dependency>
            <groupId>com.fasterxml.jackson.core</groupId>
            <artifactId>jackson-databind</artifactId>
            <scope>compile</scope>
        </dependency>
        <dependency>
            <groupId>com.fasterxml.jackson.core</groupId>
            <artifactId>jackson-core</artifactId>
            <scope>compile</scope>
        </dependency>
        <dependency>
            <groupId>com.github.jknack</groupId>
            <artifactId>handlebars</artifactId>
        </dependency>
        <dependency>
            <groupId>com.google.code.findbugs</groupId>
            <artifactId>jsr305</artifactId>
        </dependency>
        <dependency>
            <groupId>com.fasterxml.jackson.dataformat</groupId>
            <artifactId>jackson-dataformat-yaml</artifactId>
            <scope>compile</scope>
        </dependency>
        <dependency>
            <groupId>com.github.spotbugs</groupId>
            <artifactId>spotbugs-annotations</artifactId>
        </dependency>
        <dependency>
            <groupId>org.apache.commons</groupId>
            <artifactId>commons-text</artifactId>
        </dependency>
        <dependency>
            <groupId>org.junit.jupiter</groupId>
            <artifactId>junit-jupiter</artifactId>
            <scope>test</scope>
        </dependency>
        <dependency>
            <groupId>org.junit.jupiter</groupId>
            <artifactId>junit-jupiter-api</artifactId>
            <scope>test</scope>
        </dependency>
        <dependency>
            <groupId>org.wiremock</groupId>
            <artifactId>wiremock</artifactId>
            <version>3.3.1</version>
            <scope>test</scope>
        </dependency>

        <dependency>
            <groupId>org.mockito</groupId>
            <artifactId>mockito-junit-jupiter</artifactId>
            <version>5.11.0</version>
        </dependency>

    </dependencies>

    <build>
        <plugins>
            <plugin>
                <groupId>org.apache.maven.plugins</groupId>
                <artifactId>maven-surefire-plugin</artifactId>
                <version>3.2.5</version>
                <configuration>
                    <reuseForks>false</reuseForks>
                    <forkCount>1</forkCount>
                </configuration>
            </plugin>
        </plugins>
    </build>
</project><|MERGE_RESOLUTION|>--- conflicted
+++ resolved
@@ -6,11 +6,7 @@
     <parent>
         <groupId>com.microsoft.semantic-kernel</groupId>
         <artifactId>semantickernel-parent</artifactId>
-<<<<<<< HEAD
-        <version>0.2.14-alpha-SNAPSHOT</version>
-=======
         <version>1.0.3-SNAPSHOT</version>
->>>>>>> 8d158e5c
         <relativePath>../pom.xml</relativePath>
     </parent>
 
